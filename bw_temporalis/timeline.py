--- conflicted
+++ resolved
@@ -130,11 +130,7 @@
         Parameters
         ----------
         characterization_function : Callable
-<<<<<<< HEAD
             Characterization function to apply to the values Timeline Pandas DataFrame.
-=======
-            Charcterization function to apply to the amount Timeline Pandas DataFrame.
->>>>>>> 9ad158d5
         period : int
             Period in days.
         flow : int
@@ -193,7 +189,7 @@
         - activity: int
         """
 
-        result_df = self.df.groupby([df['date'].dt.year]).agg(
+        result_df = self.df.groupby([self.df['date'].dt.year]).agg(
             {
                 'amount': 'sum',
                 'flow': 'first',
@@ -202,5 +198,5 @@
         ).reset_index()
 
         result_df.rename(columns={'date': 'year'})
-        
+
         return result_df